import { Monad } from '../monad';
import { Matchable } from '../match';

/**
 * Abstract class representing a computation that may either result in a value or an error.
 * @template T The type of the value.
 */
abstract class Try<T> implements Monad<T>, Matchable<T, Error> {
  /**
   * Executes a function and returns a `Try` instance.
   * @template T The type of the value.
   * @param {() => T} executable The function to execute.
   * @returns {Try<T>} A `Success` instance if the function executes without error, otherwise a `Failure` instance.
   * @example
   * const result = Try.execute(() => JSON.parse('{"key": "value"}'));
   * result.match(console.log, error => console.error(error.message)); // { key: 'value' }
   */
  static execute<T>(executable: () => T): Try<T> {
    try {
      return new Success(executable());
    } catch (error) {
      return new Failure(error as Error);
    }
  }

  /**
   * Creates a `Try` instance from a `Matchable` instance.
   * @template T The type of the value.
   * @param {Matchable<T, unknown>} matchable The matchable instance.
   * @returns {Try<T>} A `Success` instance if the matchable contains a value, otherwise a `Failure` instance.
   * @example
   * const some = Option.of(5);
   * const success = Try.from(some);
   * sucess.match(console.log, error => console.error(error.message)); // 5
   *
   * const none = Option.of(undefined);
   * const failure = Try.from(none);
   * failure.match(console.log, error => console.error(error.message)); // "No error provided"
   */
  static from<T>(matchable: Matchable<T, unknown>): Try<T> {
    return matchable.match<Try<T>>(
      (value: T) => new Success(value),
      (error: unknown) => (error instanceof Error ? new Failure(error) : new Failure(new Error('No error provided')))
    );
  }

  /**
   * Transforms the value contained in this `Try` instance.
   * @template U The type of the transformed value.
   * @param {(value: T) => U} transform The transformation function.
   * @returns {Try<U>} A new `Try` instance containing the transformed value.
   * @example
   * const result = Try.execute(() => 5).map(value => value * 2);
   * result.match(console.log, error => console.error(error.message)); // 10
   */
  abstract map<U>(transform: (value: T) => U): Try<U>;

  /**
   * Transforms the value contained in this `Try` instance into another `Try` instance.
   * @template U The type of the transformed value.
   * @param {(value: T) => Try<U>} transform The transformation function.
   * @returns {Try<U>} The result of the transformation function.
   * @example
   * const result = Try.execute(() => 5).flatMap(value => Try.execute(() => value * 2));
   * result.match(console.log, error => console.error(error.message)); // 10
   */
  abstract flatMap<U>(transform: (value: T) => Try<U>): Try<U>;

  /**
   * Unwraps the value contained in this `Try` instance by applying the appropriate handler for both Success and Failure cases.
   * @template U The type of the result.
   * @param {(value: T) => U} ifSuccess The function to call if this is a `Success` instance.
   * @param {(error: Error) => U} ifFailure The function to call if this is a `Failure` instance.
   * @returns {U} The result of the matching function.
   * @example
   * const result = Try.execute(() => JSON.parse('invalid json'));
   * result.match(console.log, error => console.error(error.message)); // Unexpected token i in JSON at position 0
   */
  abstract match<U>(ifSuccess: (value: T) => U, ifFailure: (error: Error) => U): U;

  /**
   * Checks if this is a `Success` instance.
   * @returns {boolean} `true` if this is a `Success` instance, otherwise `false`.
   * @example
   * const result = Try.execute(() => 5);
   * result.match(value => console.log(value.isSuccess()), error => console.error(error.message)); // true
   */
  abstract isSuccess(): this is Success<T>;

  /**
   * Checks if this is a `Failure` instance.
   * @returns {boolean} `true` if this is a `Failure` instance, otherwise `false`.
   * @example
   * const result = Try.execute(() => { throw new Error('failure'); });
   * result.match(console.log, error => console.error(error.isFailure()); // true
   */
  abstract isFailure(): this is Failure<T>;
}

/**
 * Class representing a successful computation.
 * @template T The type of the value.
 */
class Success<T> extends Try<T> {
  /**
   * Creates a new `Success` instance.
   * @param {T} value The value of the successful computation.
   */
  constructor(private value: T) {
    super();
  }

  map<U>(transform: (value: T) => U): Try<U> {
    return new Success(transform(this.value));
  }

  flatMap<U>(transform: (value: T) => Try<U>): Try<U> {
    return transform(this.value);
  }

  match<U>(ifSuccess: (value: T) => U, _: (_: never) => U): U {
    return ifSuccess(this.value);
  }

  isSuccess(): this is Success<T> {
    return true;
  }

  isFailure(): this is Failure<T> {
    return false;
  }
}

/**
 * Class representing a failed computation.
 * @template T The type of the value.
 */
<<<<<<< HEAD
class Failure<T = Error> extends Try<T> {
=======
class Failure<T> extends Try<T> {
>>>>>>> e1b99b94
  /**
   * Creates a new `Failure` instance.
   * @param {Error} error The error of the failed computation.
   */
  constructor(private error: Error) {
    super();
  }

  /**
   * A static instance representing a failure with no error provided.
   * @type {Failure<never>}
   */
<<<<<<< HEAD
=======
  static NO_ERROR_PROVIDED = new Failure<never>(new Error('No error provided'));
>>>>>>> e1b99b94

  map(_: (_: never) => never): Try<never> {
    return new Failure(this.error);
  }

  flatMap(_: (_: never) => Try<never>): Try<never> {
    return new Failure(this.error);
  }

  match<U>(_: (_: never) => never, ifFailure: (error: Error) => U): U {
    return ifFailure(this.error);
  }

  isSuccess(): this is Success<T> {
    return false;
  }

  isFailure(): this is Failure<T> {
    return true;
  }
}

export { Try, Success, Failure };<|MERGE_RESOLUTION|>--- conflicted
+++ resolved
@@ -40,7 +40,7 @@
   static from<T>(matchable: Matchable<T, unknown>): Try<T> {
     return matchable.match<Try<T>>(
       (value: T) => new Success(value),
-      (error: unknown) => (error instanceof Error ? new Failure(error) : new Failure(new Error('No error provided')))
+      (error: unknown) => (error instanceof Error ? new Failure(error) : Failure.NO_ERROR_PROVIDED)
     );
   }
 
@@ -135,11 +135,7 @@
  * Class representing a failed computation.
  * @template T The type of the value.
  */
-<<<<<<< HEAD
-class Failure<T = Error> extends Try<T> {
-=======
 class Failure<T> extends Try<T> {
->>>>>>> e1b99b94
   /**
    * Creates a new `Failure` instance.
    * @param {Error} error The error of the failed computation.
@@ -152,10 +148,7 @@
    * A static instance representing a failure with no error provided.
    * @type {Failure<never>}
    */
-<<<<<<< HEAD
-=======
   static NO_ERROR_PROVIDED = new Failure<never>(new Error('No error provided'));
->>>>>>> e1b99b94
 
   map(_: (_: never) => never): Try<never> {
     return new Failure(this.error);
